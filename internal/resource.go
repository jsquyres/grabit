--- conflicted
+++ resolved
@@ -106,7 +106,7 @@
 }
 
 func (r *Resource) Download(dir string, mode os.FileMode, ctx context.Context) error {
-<<<<<<< HEAD
+ feature/artifactory-delete
 	if r.CacheUri != "" {
 		token := os.Getenv("GRABIT_ARTIFACTORY_TOKEN")
 		if token == "" {
@@ -121,7 +121,7 @@
 		}
 	}
 
-=======
+
 	// Try cache first if available
 	if r.CacheUri != "" {
 		token := os.Getenv("GRABIT_ARTIFACTORY_TOKEN")
@@ -139,12 +139,12 @@
 	}
 
 	// Download from source
->>>>>>> a10e7287
+ feature/artifactory-upload
 	if err := r.downloadFromSource(dir, mode, ctx); err != nil {
 		return err
 	}
 
-<<<<<<< HEAD
+ feature/artifactory-delete
 	// Upload to cache if configured
 	if r.CacheUri != "" && os.Getenv("NO_CACHE_UPLOAD") == "" {
 		token := os.Getenv("GRABIT_ARTIFACTORY_TOKEN")
@@ -152,13 +152,13 @@
 			if err := r.uploadToCache(dir, ctx); err != nil {
 				log.Debug().Err(err).Msg("Failed to upload to cache")
 			}
-=======
+
 	// Try to upload to cache after successful source download
 	if r.CacheUri != "" && os.Getenv("GRABIT_NO_CACHE_UPLOAD") == "" {
 		if err := r.uploadToCache(dir, ctx); err != nil {
 			log.Warn().Err(err).Msg("Failed to upload to cache")
 			// Continue despite upload failure
->>>>>>> a10e7287
+ feature/artifactory-upload
 		}
 	}
 
@@ -168,9 +168,9 @@
 func (r *Resource) downloadFromCache(dir string, mode os.FileMode, ctx context.Context) error {
 	token := os.Getenv("GRABIT_ARTIFACTORY_TOKEN")
 	if token == "" {
-<<<<<<< HEAD
+ feature/artifactory-delete
 		return fmt.Errorf("GRABIT_ARTIFACTORY_TOKEN must be set for cache operations")
-=======
+
 		log.Debug().Msg("GRABIT_ARTIFACTORY_TOKEN not set, skipping cache")
 		return fmt.Errorf("cache skipped: token not set")
 	}
@@ -178,7 +178,7 @@
 	algo, err := getAlgoFromIntegrity(r.Integrity)
 	if err != nil {
 		return err
->>>>>>> a10e7287
+ feature/artifactory-upload
 	}
 
 	log.Debug().Str("cache", r.CacheUri).Msg("Attempting cache download")
@@ -187,11 +187,11 @@
 		return err
 	}
 
-<<<<<<< HEAD
+ feature/artifactory-delete
 	if err := checkIntegrityFromFile(tempFile, "sha256", r.Integrity, r.CacheUri); err != nil {
-=======
+
 	if err := checkIntegrityFromFile(tempFile, algo, r.Integrity, r.CacheUri); err != nil {
->>>>>>> a10e7287
+ feature/artifactory-upload
 		os.Remove(tempFile)
 		log.Debug().Msg("Cache integrity validation failed")
 		return err
@@ -201,14 +201,14 @@
 }
 
 func (r *Resource) downloadFromSource(dir string, mode os.FileMode, ctx context.Context) error {
-<<<<<<< HEAD
-=======
+ feature/artifactory-delete
+
 	algo, err := getAlgoFromIntegrity(r.Integrity)
 	if err != nil {
 		return err
 	}
 
->>>>>>> a10e7287
+ feature/artifactory-upload
 	var lastErr error
 	for _, u := range r.Urls {
 		log.Debug().Str("url", u).Msg("Attempting download from source")
@@ -219,11 +219,11 @@
 			continue
 		}
 
-<<<<<<< HEAD
+ feature/artifactory-delete
 		if err := checkIntegrityFromFile(tempFile, "sha256", r.Integrity, u); err != nil {
-=======
+
 		if err := checkIntegrityFromFile(tempFile, algo, r.Integrity, u); err != nil {
->>>>>>> a10e7287
+ feature/artifactory-upload
 			return err
 		}
 
@@ -241,18 +241,18 @@
 func (r *Resource) uploadToCache(dir string, ctx context.Context) error {
 	token := os.Getenv("GRABIT_ARTIFACTORY_TOKEN")
 	if token == "" {
-<<<<<<< HEAD
+ feature/artifactory-delete
 		return fmt.Errorf("GRABIT_ARTIFACTORY_TOKEN must be set for cache operations")
-=======
+
 		log.Debug().Msg("GRABIT_ARTIFACTORY_TOKEN not set, skipping cache upload")
 		return nil
->>>>>>> a10e7287
+ feature/artifactory-upload
 	}
 
 	filePath := filepath.Join(dir, getLocalFileName(r.CacheUri))
 	hash, err := GetFileHash(filePath)
 	if err != nil {
-<<<<<<< HEAD
+ feature/artifactory-delete
 		return err
 	}
 
@@ -289,7 +289,7 @@
 	if resp.StatusCode != http.StatusCreated && resp.StatusCode != http.StatusOK {
 		body, _ := ioutil.ReadAll(resp.Body)
 		return fmt.Errorf("upload failed (status %d): %s", resp.StatusCode, string(body))
-=======
+
 		return fmt.Errorf("failed to upload to cache: %w", err)
 	}
 
@@ -312,7 +312,7 @@
 
 	if err != nil {
 		return fmt.Errorf("failed to upload to cache: %w", err)
->>>>>>> a10e7287
+ feature/artifactory-upload
 	}
 
 	log.Debug().Str("path", cachePath).Msg("File uploaded to cache")
