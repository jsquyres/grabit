--- conflicted
+++ resolved
@@ -97,7 +97,7 @@
 	for _, r := range l.conf.Resource {
 		if !r.Contains(path) {
 			newResources = append(newResources, r)
-<<<<<<< HEAD
+ feature/artifactory-delete
 		} else if r.Contains(path) && r.CacheUri != "" {
 			token := os.Getenv("GRABIT_ARTIFACTORY_TOKEN")
 			if token == "" {
@@ -108,8 +108,8 @@
 			if err != nil {
 				fmt.Println("Warning: Unable to delete from Artifcatory:", err)
 			}
-=======
->>>>>>> a10e7287
+
+feature/artifactory-upload
 		}
 	}
 
@@ -117,7 +117,7 @@
 	l.conf.Resource = newResources
 
 	log.Debug().Int("removed", removed).Msg("Resources deleted")
-<<<<<<< HEAD
+ feature/artifactory-delete
 }
 
 func deleteCache(url, token string) error {
@@ -135,8 +135,8 @@
 	defer resp.Body.Close()
 
 	return nil
-=======
->>>>>>> a10e7287
+
+ feature/artifactory-upload
 }
 
 const NoFileMode = os.FileMode(0)
